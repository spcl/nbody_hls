#include "NBody.h"
#include "Memory.h"
#include "hlslib/DataPack.h"
#include "hlslib/Simulation.h"
#include "hlslib/Stream.h"

// Notes(Simon): The CUDA implementation assumes that the input is given by vectors of the
// form (x, y, z, m), (better access pattern, might want to assume that as well?).
// Cuda also alters the computation a little to avoid having values go to infinity, they claim
// this is done in practice: f(i,j) = G*m(i)*m(j)*r(i,j)/(scalar_prod(r(i,j)) + eps^2)^(3/2)
// (Essentially this adds a softening factor epsilon to avoid dividing by 0, motivated by
// galaxies actually going through each other instead of colliding. This also means that the
// force of an object on itself does not need a extra case distinction as it will safely
// evaluate to 0.)

// Tiling scheme:
//
// T := kSteps
// N := kNBodies
// K := kUnrollDepth
// L := kPipelineFactor
//
// for t in 0:T
//   for k in 0:K
//     for l in 0:L
//       load(i)
//   for i in N/(K*L)
//     for j in N
//       load(j)
//       for l in L
//         parallel_for k in K
//           compute
//   for k in 0:K
//     for l in 0:L
//       store(i)

void ComputeSumUpEnd(hlslib::Stream<PosMass_t> &posMassIn,
             hlslib::Stream<PosMass_t> &posMassOut,
             hlslib::Stream<Vec_t> &velocityIn,
             hlslib::Stream<Vec_t> &velocityOut,
             hlslib::Stream<Vec_t> &accIn,
             hlslib::Stream<Vec_t> &accOut,
             int d) {
Time:
  for (int t = 0; t < kSteps; ++t) {

    PosMass_t posWeightBuffer[2 * kPipelineFactor];
    Vec_t acc[kPipelineFactor];

    bool next = false;


  SaturateBuffer:
    for (int i = 0; i < (kUnrollDepth - d) * kPipelineFactor; i++) {
      #pragma HLS PIPELINE II=1
      PosMass_t pm = posMassIn.Pop();
      if (i < (kUnrollDepth - 1 - d) * kPipelineFactor) {
        posMassOut.Push(pm);
      } else {
        posWeightBuffer[i % kPipelineFactor] = pm;
        Vec_t a(static_cast<Data_t>(0));
        acc[i % kPipelineFactor] = a;
      }
    }

  ComputeTiles:
    for (int bn = 0; bn < kNTiles; bn++) {

    ComputeBodies:
      for (int j = 0; j < kNBodies; j++) {

        PosMass_t s1;

      ComputePipeline:
        for (int l = 0; l < kPipelineFactor; ++l) {
          #pragma HLS PIPELINE II=1
          #pragma HLS LOOP_FLATTEN

          if (j == 0 && l == 0) {
            next = !next;
          }

          // First loop iteration
          if (l == 0) {
            s1 = posMassIn.Pop();
            if (d != kUnrollDepth - 1) {
              posMassOut.Push(s1);
            }

            if (j >= (bn + 1) * kUnrollDepth * kPipelineFactor &&
                j < (bn + 2) * kUnrollDepth * kPipelineFactor &&
                bn != kNBodies / (kUnrollDepth * kPipelineFactor) - 1) {
              int a = j - (bn + 1) * kUnrollDepth * kPipelineFactor;
              if (a / kPipelineFactor == kUnrollDepth - d - 1) {
                posWeightBuffer[a % kPipelineFactor +
                                (next ? kPipelineFactor : 0)] = s1;
              }
            }
          }
          // End first loop iteration

          // All iterations (actual compute)
          PosMass_t s0 = posWeightBuffer[l + (next ? 0 : kPipelineFactor)];
          #pragma HLS DEPENDENCE variable=posWeightBuffer inter false
          // TODO: is this dependence pragma safe? Can we use FIFOs?
          Vec_t tmpacc = ComputeAcceleration<true>(s0, s1);
          acc[l] = acc[l] + tmpacc;
          #pragma HLS DEPENDENCE variable=acc inter false
        }
      }

    WriteDepth:
      for (int i = 0; i < kUnrollDepth; i++) {
      WritePipeline:
        for (int j = 0; j < kPipelineFactor; j++) {
          #pragma HLS PIPELINE II=1
          if(d == kUnrollDepth - 1){
            //Compute
            if(i == 0){
              Vec_t vel = velocityIn.Pop();
              PosMass_t pm;
              pm[kDims] =
                  posWeightBuffer[j + (next ? 0 : kPipelineFactor)][kDims];

            WriteDimsFirst:
              for (int s = 0; s < kDims; s++) {
                #pragma HLS UNROLL
                pm[s] = posWeightBuffer[j + (next ? 0 : kPipelineFactor)][s];
                vel[s] = vel[s] + acc[j][s] * kTimestep;
                pm[s] = pm[s] + vel[s] * kTimestep;
              }
              posMassOut.Push(pm);
              velocityOut.Push(vel);
              Vec_t a(static_cast<Data_t>(0));
              acc[j] = a;
            }else{
              Vec_t vel = velocityIn.Pop();
              PosMass_t pm = posMassIn.Pop();
              Vec_t accP = accIn.Pop();

            WriteDimsOther:
              for (int s = 0; s < kDims; s++) {
                #pragma HLS UNROLL
                vel[s] = vel[s] + accP[s] * kTimestep;
                pm[s] = pm[s] + vel[s] * kTimestep;
              }
              posMassOut.Push(pm);
              velocityOut.Push(vel);
            }

          }else{
            if (i > kUnrollDepth - d - 1) {
              PosMass_t pm = posMassIn.Pop();
              Vec_t vel = velocityIn.Pop();
              Vec_t accP = accIn.Pop();

              posMassOut.Push(pm);
              velocityOut.Push(vel);
              accOut.Push(accP);
            } else if (i == kUnrollDepth - d - 1) {
              Vec_t vel = velocityIn.Pop();
              PosMass_t pm;
              pm = posWeightBuffer[j + (next ? 0 : kPipelineFactor)];
              posMassOut.Push(pm);
              velocityOut.Push(vel);
              accOut.Push(acc[j]);
              Vec_t a(static_cast<Data_t>(0));
              acc[j] = a;
            } else {
              Vec_t vel = velocityIn.Pop();
              velocityOut.Push(vel);
            }
            }
          }
        }
      }
    }
}

void Compute(hlslib::Stream<PosMass_t> &posMassIn,
             hlslib::Stream<PosMass_t> &posMassOut,
             hlslib::Stream<Vec_t> &velocityIn,
             hlslib::Stream<Vec_t> &velocityOut, int d) {
Time:
  for (int t = 0; t < kSteps; ++t) {

    PosMass_t posWeightBuffer[2 * kPipelineFactor];
    Vec_t acc[kPipelineFactor];

    bool next = false;

  SaturateBuffer:
    for (int i = 0; i < (kUnrollDepth - d) * kPipelineFactor; i++) {
      #pragma HLS PIPELINE II=1
      PosMass_t pm = posMassIn.Pop();
      if (i < (kUnrollDepth - 1 - d) * kPipelineFactor) {
        posMassOut.Push(pm);
      } else {
        posWeightBuffer[i % kPipelineFactor] = pm;
        Vec_t a(static_cast<Data_t>(0));
        acc[i % kPipelineFactor] = a;
      }
    }

  ComputeTiles:
    for (int bn = 0; bn < kNTiles; bn++) {

    ComputeBodies:
      for (int j = 0; j < kNBodies; j++) {

        PosMass_t s1;

      ComputePipeline:
        for (int l = 0; l < kPipelineFactor; ++l) {
          #pragma HLS PIPELINE II=1
          #pragma HLS LOOP_FLATTEN

          if (j == 0 && l == 0) {
            next = !next;
          }

          // First loop iteration
          if (l == 0) {
            s1 = posMassIn.Pop();
            if (d != kUnrollDepth - 1) {
              posMassOut.Push(s1);
            }

            if (j >= (bn + 1) * kUnrollDepth * kPipelineFactor &&
                j < (bn + 2) * kUnrollDepth * kPipelineFactor &&
                bn != kNBodies / (kUnrollDepth * kPipelineFactor) - 1) {
              int a = j - (bn + 1) * kUnrollDepth * kPipelineFactor;
              if (a / kPipelineFactor == kUnrollDepth - d - 1) {
                posWeightBuffer[a % kPipelineFactor +
                                (next ? kPipelineFactor : 0)] = s1;
              }
            }
          }
          // End first loop iteration

          // All iterations (actual compute)
          PosMass_t s0 = posWeightBuffer[l + (next ? 0 : kPipelineFactor)];
          #pragma HLS DEPENDENCE variable=posWeightBuffer inter false
          // TODO: is this dependence pragma safe? Can we use FIFOs?
          Vec_t tmpacc = ComputeAcceleration<true>(s0, s1);
          acc[l] = acc[l] + tmpacc;
          #pragma HLS DEPENDENCE variable=acc inter false
        }
      }

    WriteDepth:
      for (int i = 0; i < kUnrollDepth; i++) {
      WritePipeline:
        for (int j = 0; j < kPipelineFactor; j++) {
          #pragma HLS PIPELINE II=1
          if (i > kUnrollDepth - d - 1) {
            PosMass_t pm = posMassIn.Pop();
            Vec_t vel = velocityIn.Pop();
            posMassOut.Push(pm);
            velocityOut.Push(vel);
          } else if (i == kUnrollDepth - d - 1) {
            // Compute
            Vec_t vel = velocityIn.Pop();
            PosMass_t pm;
            pm[kDims] =
                posWeightBuffer[j + (next ? 0 : kPipelineFactor)][kDims];

          WriteDims:
            for (int s = 0; s < kDims; s++) {
              #pragma HLS UNROLL
              pm[s] = posWeightBuffer[j + (next ? 0 : kPipelineFactor)][s];
              vel[s] = vel[s] + acc[j][s] * kTimestep;
              pm[s] = pm[s] + vel[s] * kTimestep;
            }

            posMassOut.Push(pm);
            velocityOut.Push(vel);
            Vec_t a(static_cast<Data_t>(0));
            acc[j] = a;
          } else {
            Vec_t vel = velocityIn.Pop();
            PosMass_t s1;
            velocityOut.Push(vel);
          }
        }
      }
    }
  }
}

void DummyKernel(hlslib::Stream<PosMass_t> &posMassIn,
                 hlslib::Stream<PosMass_t> &posMassOut,
                 hlslib::Stream<Vec_t> &velocityIn,
                 hlslib::Stream<Vec_t> &velocityOut) {
  for (int t = 0; t < kSteps; ++t) {

  BufferUnroll:
    for (int k = 0; k < kUnrollDepth; ++k) {
    BufferPipeline:
      for (int l = 0; l < kPipelineFactor; ++l) {
        #pragma HLS PIPELINE II=1
        posMassIn.Pop();
      }
    }

  ComputeTiles:
    for (int bn = 0; bn < kNTiles; ++bn) {
    ComputeBodies:
      for (int i = 0; i < kNBodies; ++i) {
        #pragma HLS PIPELINE II=1
        posMassIn.Pop();
      ComputePipeline:
        for (int l = 0; l < kPipelineFactor; ++l) {
          #pragma HLS PIPELINE II=1
        ComputeUnroll:
          for (int k = 0; k < kUnrollDepth; ++k) {
            #pragma HLS UNROLL
          }
        }
      }
      // Write out result
    WriteUnroll:
      for (int k = 0; k < kUnrollDepth; ++k) {
      WritePipeline:
        for (int l = 0; l < kPipelineFactor; ++l) {
          #pragma HLS PIPELINE II=1
          velocityOut.Push(velocityIn.Pop());
          posMassOut.Push(PosMass_t(5.));
        }
      }
    }

  }
}

void NBody(MemoryPack_t const positionMassIn[], MemoryPack_t positionMassOut[],
           MemoryPack_t const velocityIn[], MemoryPack_t velocityOut[],
           // 512-bit to 96-bit memory width conversion
           hlslib::Stream<MemoryPack_t> &velocityReadMemory,
           hlslib::Stream<Vec_t> &velocityReadKernel,
           // 512-bit to 128-bit memory width conversion
           hlslib::Stream<MemoryPack_t> &positionMassReadMemory,
           hlslib::Stream<PosMass_t> &positionMassReadKernel,
           // 96-bit to 512-bit memory width conversion
           hlslib::Stream<Vec_t> &velocityWriteKernel,
           hlslib::Stream<MemoryPack_t> &velocityWriteMemory,
           // 128-bit to 512-bit memory width conversion
           hlslib::Stream<PosMass_t> &positionMassWriteKernel,
           hlslib::Stream<MemoryPack_t> &positionMassWriteMemory) {

  #pragma HLS INTERFACE m_axi port=positionMassIn offset=slave  bundle=gmem0
  #pragma HLS INTERFACE m_axi port=positionMassOut offset=slave bundle=gmem0
  #pragma HLS INTERFACE m_axi port=velocityIn offset=slave      bundle=gmem1
  #pragma HLS INTERFACE m_axi port=velocityOut offset=slave     bundle=gmem1
  #pragma HLS INTERFACE axis port=velocityReadMemory
  #pragma HLS INTERFACE axis port=velocityReadKernel
  #pragma HLS INTERFACE axis port=positionMassReadMemory
  #pragma HLS INTERFACE axis port=positionMassReadKernel
  #pragma HLS INTERFACE axis port=velocityWriteMemory
  #pragma HLS INTERFACE axis port=velocityWriteKernel
  #pragma HLS INTERFACE axis port=positionMassWriteMemory
  #pragma HLS INTERFACE axis port=positionMassWriteKernel
  #pragma HLS INTERFACE s_axilite port=positionMassIn  bundle=control
  #pragma HLS INTERFACE s_axilite port=positionMassOut bundle=control
  #pragma HLS INTERFACE s_axilite port=velocityIn      bundle=control
  #pragma HLS INTERFACE s_axilite port=velocityOut     bundle=control
  #pragma HLS INTERFACE s_axilite port=return          bundle=control

  #pragma HLS DATAFLOW

  hlslib::Stream<PosMass_t> positionMassRepeat("positionMassRepeat");

<<<<<<< HEAD
  hlslib::Stream<PosMass_t> positionMassPipes[kUnrollDepth - 1];
  hlslib::Stream<Vec_t> velocityPipes[kUnrollDepth - 1];
=======
  hlslib::Stream<PosMass_t> pm_pipes[kUnrollDepth - 1];
  hlslib::Stream<Vec_t> vel_pipes[kUnrollDepth - 1];
  hlslib::Stream<Vec_t> acc_pipes[kUnrollDepth - 1];
>>>>>>> 6ff36b61

  HLSLIB_DATAFLOW_INIT();

  HLSLIB_DATAFLOW_FUNCTION(ReadMemory_PositionMass, positionMassIn,
                           positionMassReadMemory);

  HLSLIB_DATAFLOW_FUNCTION(RepeatFirstTile, positionMassReadKernel,
                           positionMassRepeat);

  HLSLIB_DATAFLOW_FUNCTION(ReadMemory_Velocity, velocityIn, velocityReadMemory);

#ifndef HLSLIB_SYNTHESIS
  for (int i = 0; i < kUnrollDepth - 1; ++i) {
    positionMassPipes[i].set_name(
        ("positionMassPipes[" + std::to_string(i) + "]").c_str());
    velocityPipes[i].set_name(
        ("velocityPipes[" + std::to_string(i) + "]").c_str());
  }
  ::hlslib::_Dataflow::Get().AddFunction(
      ConvertMemoryToNonDivisible<Data_t, kDims>, velocityReadMemory,
      velocityReadKernel, kSteps * kNBodies);
  ::hlslib::_Dataflow::Get().AddFunction(
      ConvertNonDivisibleToMemory<Data_t, kDims>, velocityWriteKernel,
      velocityWriteMemory, kSteps * kNBodies);
  HLSLIB_DATAFLOW_FUNCTION(ContractWidth_PositionMass, positionMassReadMemory,
                           positionMassReadKernel);
  HLSLIB_DATAFLOW_FUNCTION(ExpandWidth_PositionMass, positionMassWriteKernel,
                           positionMassWriteMemory);
#endif

<<<<<<< HEAD
  HLSLIB_DATAFLOW_FUNCTION(Compute, positionMassRepeat, positionMassPipes[0],
                           velocityReadKernel, velocityPipes[0], 0);

  for (int i = 1; i < kUnrollDepth - 1; i++) {
    #pragma HLS UNROLL
    HLSLIB_DATAFLOW_FUNCTION(Compute, positionMassPipes[i - 1], positionMassPipes[i],
                             velocityPipes[i - 1], velocityPipes[i], i);
  }

  HLSLIB_DATAFLOW_FUNCTION(Compute, positionMassPipes[kUnrollDepth - 2],
                           positionMassWriteKernel, velocityPipes[kUnrollDepth - 2],
                           velocityWriteKernel, kUnrollDepth - 1);
=======
  HLSLIB_DATAFLOW_FUNCTION(ComputeSumUpEnd, posMassInPipe, pm_pipes[0],
                           velocityReadKernel, vel_pipes[0], acc_pipes[0], acc_pipes[0], 0);

  for (int i = 1; i < kUnrollDepth - 1; i++) {
    #pragma HLS UNROLL
    HLSLIB_DATAFLOW_FUNCTION(ComputeSumUpEnd, pm_pipes[i - 1], pm_pipes[i],
                             vel_pipes[i - 1], vel_pipes[i], acc_pipes[i - 1], acc_pipes[i], i);
  }

  HLSLIB_DATAFLOW_FUNCTION(ComputeSumUpEnd, pm_pipes[kUnrollDepth - 2], posMassOutPipe,
                           vel_pipes[kUnrollDepth - 2], velocityWriteKernel, acc_pipes[kUnrollDepth - 2], acc_pipes[kUnrollDepth - 2],
                           kUnrollDepth - 1);

  HLSLIB_DATAFLOW_FUNCTION(ExpandWidth_PositionMass, posMassOutPipe,
                           posMassOutMemoryPipe);
>>>>>>> 6ff36b61

  HLSLIB_DATAFLOW_FUNCTION(WriteMemory_PositionMass, positionMassWriteMemory,
                           positionMassOut);

  HLSLIB_DATAFLOW_FUNCTION(WriteMemory_Velocity, velocityWriteMemory,
                           velocityOut);

  HLSLIB_DATAFLOW_FINALIZE();
}<|MERGE_RESOLUTION|>--- conflicted
+++ resolved
@@ -4,14 +4,15 @@
 #include "hlslib/Simulation.h"
 #include "hlslib/Stream.h"
 
-// Notes(Simon): The CUDA implementation assumes that the input is given by vectors of the
-// form (x, y, z, m), (better access pattern, might want to assume that as well?).
-// Cuda also alters the computation a little to avoid having values go to infinity, they claim
-// this is done in practice: f(i,j) = G*m(i)*m(j)*r(i,j)/(scalar_prod(r(i,j)) + eps^2)^(3/2)
-// (Essentially this adds a softening factor epsilon to avoid dividing by 0, motivated by
-// galaxies actually going through each other instead of colliding. This also means that the
-// force of an object on itself does not need a extra case distinction as it will safely
-// evaluate to 0.)
+// Notes(Simon): The CUDA implementation assumes that the input is given by
+// vectors of the form (x, y, z, m), (better access pattern, might want to
+// assume that as well?). Cuda also alters the computation a little to avoid
+// having values go to infinity, they claim this is done in practice: f(i,j) =
+// G*m(i)*m(j)*r(i,j)/(scalar_prod(r(i,j)) + eps^2)^(3/2) (Essentially this adds
+// a softening factor epsilon to avoid dividing by 0, motivated by galaxies
+// actually going through each other instead of colliding. This also means that
+// the force of an object on itself does not need a extra case distinction as it
+// will safely evaluate to 0.)
 
 // Tiling scheme:
 //
@@ -35,20 +36,17 @@
 //       store(i)
 
 void ComputeSumUpEnd(hlslib::Stream<PosMass_t> &posMassIn,
-             hlslib::Stream<PosMass_t> &posMassOut,
-             hlslib::Stream<Vec_t> &velocityIn,
-             hlslib::Stream<Vec_t> &velocityOut,
-             hlslib::Stream<Vec_t> &accIn,
-             hlslib::Stream<Vec_t> &accOut,
-             int d) {
+                     hlslib::Stream<PosMass_t> &posMassOut,
+                     hlslib::Stream<Vec_t> &velocityIn,
+                     hlslib::Stream<Vec_t> &velocityOut,
+                     hlslib::Stream<Vec_t> &accIn,
+                     hlslib::Stream<Vec_t> &accOut, int d) {
 Time:
   for (int t = 0; t < kSteps; ++t) {
-
     PosMass_t posWeightBuffer[2 * kPipelineFactor];
     Vec_t acc[kPipelineFactor];
 
     bool next = false;
-
 
   SaturateBuffer:
     for (int i = 0; i < (kUnrollDepth - d) * kPipelineFactor; i++) {
@@ -65,10 +63,8 @@
 
   ComputeTiles:
     for (int bn = 0; bn < kNTiles; bn++) {
-
     ComputeBodies:
       for (int j = 0; j < kNBodies; j++) {
-
         PosMass_t s1;
 
       ComputePipeline:
@@ -114,9 +110,9 @@
       WritePipeline:
         for (int j = 0; j < kPipelineFactor; j++) {
           #pragma HLS PIPELINE II=1
-          if(d == kUnrollDepth - 1){
-            //Compute
-            if(i == 0){
+          if (d == kUnrollDepth - 1) {
+            // Compute
+            if (i == 0) {
               Vec_t vel = velocityIn.Pop();
               PosMass_t pm;
               pm[kDims] =
@@ -133,7 +129,7 @@
               velocityOut.Push(vel);
               Vec_t a(static_cast<Data_t>(0));
               acc[j] = a;
-            }else{
+            } else {
               Vec_t vel = velocityIn.Pop();
               PosMass_t pm = posMassIn.Pop();
               Vec_t accP = accIn.Pop();
@@ -148,7 +144,7 @@
               velocityOut.Push(vel);
             }
 
-          }else{
+          } else {
             if (i > kUnrollDepth - d - 1) {
               PosMass_t pm = posMassIn.Pop();
               Vec_t vel = velocityIn.Pop();
@@ -170,117 +166,6 @@
               Vec_t vel = velocityIn.Pop();
               velocityOut.Push(vel);
             }
-            }
-          }
-        }
-      }
-    }
-}
-
-void Compute(hlslib::Stream<PosMass_t> &posMassIn,
-             hlslib::Stream<PosMass_t> &posMassOut,
-             hlslib::Stream<Vec_t> &velocityIn,
-             hlslib::Stream<Vec_t> &velocityOut, int d) {
-Time:
-  for (int t = 0; t < kSteps; ++t) {
-
-    PosMass_t posWeightBuffer[2 * kPipelineFactor];
-    Vec_t acc[kPipelineFactor];
-
-    bool next = false;
-
-  SaturateBuffer:
-    for (int i = 0; i < (kUnrollDepth - d) * kPipelineFactor; i++) {
-      #pragma HLS PIPELINE II=1
-      PosMass_t pm = posMassIn.Pop();
-      if (i < (kUnrollDepth - 1 - d) * kPipelineFactor) {
-        posMassOut.Push(pm);
-      } else {
-        posWeightBuffer[i % kPipelineFactor] = pm;
-        Vec_t a(static_cast<Data_t>(0));
-        acc[i % kPipelineFactor] = a;
-      }
-    }
-
-  ComputeTiles:
-    for (int bn = 0; bn < kNTiles; bn++) {
-
-    ComputeBodies:
-      for (int j = 0; j < kNBodies; j++) {
-
-        PosMass_t s1;
-
-      ComputePipeline:
-        for (int l = 0; l < kPipelineFactor; ++l) {
-          #pragma HLS PIPELINE II=1
-          #pragma HLS LOOP_FLATTEN
-
-          if (j == 0 && l == 0) {
-            next = !next;
-          }
-
-          // First loop iteration
-          if (l == 0) {
-            s1 = posMassIn.Pop();
-            if (d != kUnrollDepth - 1) {
-              posMassOut.Push(s1);
-            }
-
-            if (j >= (bn + 1) * kUnrollDepth * kPipelineFactor &&
-                j < (bn + 2) * kUnrollDepth * kPipelineFactor &&
-                bn != kNBodies / (kUnrollDepth * kPipelineFactor) - 1) {
-              int a = j - (bn + 1) * kUnrollDepth * kPipelineFactor;
-              if (a / kPipelineFactor == kUnrollDepth - d - 1) {
-                posWeightBuffer[a % kPipelineFactor +
-                                (next ? kPipelineFactor : 0)] = s1;
-              }
-            }
-          }
-          // End first loop iteration
-
-          // All iterations (actual compute)
-          PosMass_t s0 = posWeightBuffer[l + (next ? 0 : kPipelineFactor)];
-          #pragma HLS DEPENDENCE variable=posWeightBuffer inter false
-          // TODO: is this dependence pragma safe? Can we use FIFOs?
-          Vec_t tmpacc = ComputeAcceleration<true>(s0, s1);
-          acc[l] = acc[l] + tmpacc;
-          #pragma HLS DEPENDENCE variable=acc inter false
-        }
-      }
-
-    WriteDepth:
-      for (int i = 0; i < kUnrollDepth; i++) {
-      WritePipeline:
-        for (int j = 0; j < kPipelineFactor; j++) {
-          #pragma HLS PIPELINE II=1
-          if (i > kUnrollDepth - d - 1) {
-            PosMass_t pm = posMassIn.Pop();
-            Vec_t vel = velocityIn.Pop();
-            posMassOut.Push(pm);
-            velocityOut.Push(vel);
-          } else if (i == kUnrollDepth - d - 1) {
-            // Compute
-            Vec_t vel = velocityIn.Pop();
-            PosMass_t pm;
-            pm[kDims] =
-                posWeightBuffer[j + (next ? 0 : kPipelineFactor)][kDims];
-
-          WriteDims:
-            for (int s = 0; s < kDims; s++) {
-              #pragma HLS UNROLL
-              pm[s] = posWeightBuffer[j + (next ? 0 : kPipelineFactor)][s];
-              vel[s] = vel[s] + acc[j][s] * kTimestep;
-              pm[s] = pm[s] + vel[s] * kTimestep;
-            }
-
-            posMassOut.Push(pm);
-            velocityOut.Push(vel);
-            Vec_t a(static_cast<Data_t>(0));
-            acc[j] = a;
-          } else {
-            Vec_t vel = velocityIn.Pop();
-            PosMass_t s1;
-            velocityOut.Push(vel);
           }
         }
       }
@@ -288,50 +173,113 @@
   }
 }
 
-void DummyKernel(hlslib::Stream<PosMass_t> &posMassIn,
-                 hlslib::Stream<PosMass_t> &posMassOut,
-                 hlslib::Stream<Vec_t> &velocityIn,
-                 hlslib::Stream<Vec_t> &velocityOut) {
-  for (int t = 0; t < kSteps; ++t) {
-
-  BufferUnroll:
-    for (int k = 0; k < kUnrollDepth; ++k) {
-    BufferPipeline:
-      for (int l = 0; l < kPipelineFactor; ++l) {
-        #pragma HLS PIPELINE II=1
-        posMassIn.Pop();
-      }
-    }
-
-  ComputeTiles:
-    for (int bn = 0; bn < kNTiles; ++bn) {
-    ComputeBodies:
-      for (int i = 0; i < kNBodies; ++i) {
-        #pragma HLS PIPELINE II=1
-        posMassIn.Pop();
-      ComputePipeline:
-        for (int l = 0; l < kPipelineFactor; ++l) {
-          #pragma HLS PIPELINE II=1
-        ComputeUnroll:
-          for (int k = 0; k < kUnrollDepth; ++k) {
-            #pragma HLS UNROLL
-          }
-        }
-      }
-      // Write out result
-    WriteUnroll:
-      for (int k = 0; k < kUnrollDepth; ++k) {
-      WritePipeline:
-        for (int l = 0; l < kPipelineFactor; ++l) {
-          #pragma HLS PIPELINE II=1
-          velocityOut.Push(velocityIn.Pop());
-          posMassOut.Push(PosMass_t(5.));
-        }
-      }
-    }
-
-  }
-}
+// void Compute(hlslib::Stream<PosMass_t> &posMassIn,
+//              hlslib::Stream<PosMass_t> &posMassOut,
+//              hlslib::Stream<Vec_t> &velocityIn,
+//              hlslib::Stream<Vec_t> &velocityOut, int d) {
+// Time:
+//   for (int t = 0; t < kSteps; ++t) {
+//     PosMass_t posWeightBuffer[2 * kPipelineFactor];
+//     Vec_t acc[kPipelineFactor];
+//
+//     bool next = false;
+//
+//   SaturateBuffer:
+//     for (int i = 0; i < (kUnrollDepth - d) * kPipelineFactor; i++) {
+//       #pragma HLS PIPELINE II=1
+//       PosMass_t pm = posMassIn.Pop();
+//       if (i < (kUnrollDepth - 1 - d) * kPipelineFactor) {
+//         posMassOut.Push(pm);
+//       } else {
+//         posWeightBuffer[i % kPipelineFactor] = pm;
+//         Vec_t a(static_cast<Data_t>(0));
+//         acc[i % kPipelineFactor] = a;
+//       }
+//     }
+//
+//   ComputeTiles:
+//     for (int bn = 0; bn < kNTiles; bn++) {
+//     ComputeBodies:
+//       for (int j = 0; j < kNBodies; j++) {
+//         PosMass_t s1;
+//
+//       ComputePipeline:
+//         for (int l = 0; l < kPipelineFactor; ++l) {
+//           #pragma HLS PIPELINE II=1
+//           #pragma HLS LOOP_FLATTEN
+//
+//           if (j == 0 && l == 0) {
+//             next = !next;
+//           }
+//
+//           // First loop iteration
+//           if (l == 0) {
+//             s1 = posMassIn.Pop();
+//             if (d != kUnrollDepth - 1) {
+//               posMassOut.Push(s1);
+//             }
+//
+//             if (j >= (bn + 1) * kUnrollDepth * kPipelineFactor &&
+//                 j < (bn + 2) * kUnrollDepth * kPipelineFactor &&
+//                 bn != kNBodies / (kUnrollDepth * kPipelineFactor) - 1) {
+//               int a = j - (bn + 1) * kUnrollDepth * kPipelineFactor;
+//               if (a / kPipelineFactor == kUnrollDepth - d - 1) {
+//                 posWeightBuffer[a % kPipelineFactor +
+//                                 (next ? kPipelineFactor : 0)] = s1;
+//               }
+//             }
+//           }
+//           // End first loop iteration
+//
+//           // All iterations (actual compute)
+//           PosMass_t s0 = posWeightBuffer[l + (next ? 0 : kPipelineFactor)];
+//           #pragma HLS DEPENDENCE variable=posWeightBuffer inter false
+//           // TODO: is this dependence pragma safe? Can we use FIFOs?
+//           Vec_t tmpacc = ComputeAcceleration<true>(s0, s1);
+//           acc[l] = acc[l] + tmpacc;
+//           #pragma HLS DEPENDENCE variable=acc inter false
+//         }
+//       }
+//
+//     WriteDepth:
+//       for (int i = 0; i < kUnrollDepth; i++) {
+//       WritePipeline:
+//         for (int j = 0; j < kPipelineFactor; j++) {
+//           #pragma HLS PIPELINE II=1
+//           if (i > kUnrollDepth - d - 1) {
+//             PosMass_t pm = posMassIn.Pop();
+//             Vec_t vel = velocityIn.Pop();
+//             posMassOut.Push(pm);
+//             velocityOut.Push(vel);
+//           } else if (i == kUnrollDepth - d - 1) {
+//             // Compute
+//             Vec_t vel = velocityIn.Pop();
+//             PosMass_t pm;
+//             pm[kDims] =
+//                 posWeightBuffer[j + (next ? 0 : kPipelineFactor)][kDims];
+//
+//           WriteDims:
+//             for (int s = 0; s < kDims; s++) {
+//               #pragma HLS UNROLL
+//               pm[s] = posWeightBuffer[j + (next ? 0 : kPipelineFactor)][s];
+//               vel[s] = vel[s] + acc[j][s] * kTimestep;
+//               pm[s] = pm[s] + vel[s] * kTimestep;
+//             }
+//
+//             posMassOut.Push(pm);
+//             velocityOut.Push(vel);
+//             Vec_t a(static_cast<Data_t>(0));
+//             acc[j] = a;
+//           } else {
+//             Vec_t vel = velocityIn.Pop();
+//             PosMass_t s1;
+//             velocityOut.Push(vel);
+//           }
+//         }
+//       }
+//     }
+//   }
+// }
 
 void NBody(MemoryPack_t const positionMassIn[], MemoryPack_t positionMassOut[],
            MemoryPack_t const velocityIn[], MemoryPack_t velocityOut[],
@@ -348,10 +296,10 @@
            hlslib::Stream<PosMass_t> &positionMassWriteKernel,
            hlslib::Stream<MemoryPack_t> &positionMassWriteMemory) {
 
-  #pragma HLS INTERFACE m_axi port=positionMassIn offset=slave  bundle=gmem0
+  #pragma HLS INTERFACE m_axi port=positionMassIn offset=slave bundle=gmem0
   #pragma HLS INTERFACE m_axi port=positionMassOut offset=slave bundle=gmem0
-  #pragma HLS INTERFACE m_axi port=velocityIn offset=slave      bundle=gmem1
-  #pragma HLS INTERFACE m_axi port=velocityOut offset=slave     bundle=gmem1
+  #pragma HLS INTERFACE m_axi port=velocityIn offset=slave bundle=gmem1
+  #pragma HLS INTERFACE m_axi port=velocityOut offset=slave bundle=gmem1
   #pragma HLS INTERFACE axis port=velocityReadMemory
   #pragma HLS INTERFACE axis port=velocityReadKernel
   #pragma HLS INTERFACE axis port=positionMassReadMemory
@@ -360,24 +308,19 @@
   #pragma HLS INTERFACE axis port=velocityWriteKernel
   #pragma HLS INTERFACE axis port=positionMassWriteMemory
   #pragma HLS INTERFACE axis port=positionMassWriteKernel
-  #pragma HLS INTERFACE s_axilite port=positionMassIn  bundle=control
+  #pragma HLS INTERFACE s_axilite port=positionMassIn bundle=control
   #pragma HLS INTERFACE s_axilite port=positionMassOut bundle=control
-  #pragma HLS INTERFACE s_axilite port=velocityIn      bundle=control
-  #pragma HLS INTERFACE s_axilite port=velocityOut     bundle=control
-  #pragma HLS INTERFACE s_axilite port=return          bundle=control
-
+  #pragma HLS INTERFACE s_axilite port=velocityIn bundle=control
+  #pragma HLS INTERFACE s_axilite port=velocityOut bundle=control
+  #pragma HLS INTERFACE s_axilite port=return bundle=control
+  
   #pragma HLS DATAFLOW
 
   hlslib::Stream<PosMass_t> positionMassRepeat("positionMassRepeat");
 
-<<<<<<< HEAD
   hlslib::Stream<PosMass_t> positionMassPipes[kUnrollDepth - 1];
   hlslib::Stream<Vec_t> velocityPipes[kUnrollDepth - 1];
-=======
-  hlslib::Stream<PosMass_t> pm_pipes[kUnrollDepth - 1];
-  hlslib::Stream<Vec_t> vel_pipes[kUnrollDepth - 1];
-  hlslib::Stream<Vec_t> acc_pipes[kUnrollDepth - 1];
->>>>>>> 6ff36b61
+  hlslib::Stream<Vec_t> accelerationPipes[kUnrollDepth + 1];
 
   HLSLIB_DATAFLOW_INIT();
 
@@ -395,6 +338,8 @@
         ("positionMassPipes[" + std::to_string(i) + "]").c_str());
     velocityPipes[i].set_name(
         ("velocityPipes[" + std::to_string(i) + "]").c_str());
+    accelerationPipes[i].set_name(
+        ("accelerationPipes[" + std::to_string(i) + "]").c_str());
   }
   ::hlslib::_Dataflow::Get().AddFunction(
       ConvertMemoryToNonDivisible<Data_t, kDims>, velocityReadMemory,
@@ -408,36 +353,24 @@
                            positionMassWriteMemory);
 #endif
 
-<<<<<<< HEAD
-  HLSLIB_DATAFLOW_FUNCTION(Compute, positionMassRepeat, positionMassPipes[0],
-                           velocityReadKernel, velocityPipes[0], 0);
+  HLSLIB_DATAFLOW_FUNCTION(ComputeSumUpEnd, positionMassRepeat,
+                           positionMassPipes[0], velocityReadKernel,
+                           velocityPipes[0], accelerationPipes[0],
+                           accelerationPipes[1], 0);
 
   for (int i = 1; i < kUnrollDepth - 1; i++) {
     #pragma HLS UNROLL
-    HLSLIB_DATAFLOW_FUNCTION(Compute, positionMassPipes[i - 1], positionMassPipes[i],
-                             velocityPipes[i - 1], velocityPipes[i], i);
+    HLSLIB_DATAFLOW_FUNCTION(ComputeSumUpEnd, positionMassPipes[i - 1],
+                             positionMassPipes[i], velocityPipes[i - 1],
+                             velocityPipes[i], accelerationPipes[i],
+                             accelerationPipes[i + 1], i);
   }
 
-  HLSLIB_DATAFLOW_FUNCTION(Compute, positionMassPipes[kUnrollDepth - 2],
-                           positionMassWriteKernel, velocityPipes[kUnrollDepth - 2],
-                           velocityWriteKernel, kUnrollDepth - 1);
-=======
-  HLSLIB_DATAFLOW_FUNCTION(ComputeSumUpEnd, posMassInPipe, pm_pipes[0],
-                           velocityReadKernel, vel_pipes[0], acc_pipes[0], acc_pipes[0], 0);
-
-  for (int i = 1; i < kUnrollDepth - 1; i++) {
-    #pragma HLS UNROLL
-    HLSLIB_DATAFLOW_FUNCTION(ComputeSumUpEnd, pm_pipes[i - 1], pm_pipes[i],
-                             vel_pipes[i - 1], vel_pipes[i], acc_pipes[i - 1], acc_pipes[i], i);
-  }
-
-  HLSLIB_DATAFLOW_FUNCTION(ComputeSumUpEnd, pm_pipes[kUnrollDepth - 2], posMassOutPipe,
-                           vel_pipes[kUnrollDepth - 2], velocityWriteKernel, acc_pipes[kUnrollDepth - 2], acc_pipes[kUnrollDepth - 2],
-                           kUnrollDepth - 1);
-
-  HLSLIB_DATAFLOW_FUNCTION(ExpandWidth_PositionMass, posMassOutPipe,
-                           posMassOutMemoryPipe);
->>>>>>> 6ff36b61
+  HLSLIB_DATAFLOW_FUNCTION(
+      ComputeSumUpEnd, positionMassPipes[kUnrollDepth - 2],
+      positionMassWriteKernel, velocityPipes[kUnrollDepth - 2],
+      velocityWriteKernel, accelerationPipes[kUnrollDepth - 1],
+      accelerationPipes[kUnrollDepth], kUnrollDepth - 1);
 
   HLSLIB_DATAFLOW_FUNCTION(WriteMemory_PositionMass, positionMassWriteMemory,
                            positionMassOut);
